# HACKTX-2025

<<<<<<< HEAD
# hi im connor
=======
# hello im carson
>>>>>>> 645f8151
<|MERGE_RESOLUTION|>--- conflicted
+++ resolved
@@ -1,7 +1,4 @@
 # HACKTX-2025
 
-<<<<<<< HEAD
 # hi im connor
-=======
-# hello im carson
->>>>>>> 645f8151
+# hello im carson